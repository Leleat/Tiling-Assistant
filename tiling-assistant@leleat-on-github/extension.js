--- conflicted
+++ resolved
@@ -10,13 +10,8 @@
 let newWindowsToTile = [[], []]; // to open apps directly in tiled state -> [[apps, to, tile, ...], [side, to, tile, to, ...]]
 
 let settings = null;
-<<<<<<< HEAD
 let startGrab = false;
-=======
-let grabStarted = false;
-let grabbedOnTitlebar = false;
-let disableTilingOnGrab = false;
->>>>>>> 19fc2393
+
 
 function init() {
 };
@@ -941,7 +936,6 @@
 function onWindowMoving(window, grabStartPos) {
 	let [mouseX, mouseY] = global.get_pointer();
 
-<<<<<<< HEAD
 	// restore the window size
 	if (window in tiledWindows) {
 		// grab started on window title bar
@@ -996,52 +990,6 @@
 		}
 
 		return;
-=======
-	if (window in tiledWindows) {
-		disableTilingOnGrab = true;
-
-		if (grabbedOnTitlebar) {
-			let moveVec = [grabStartPos[0] - mouseX, grabStartPos[1] - mouseY];
-			let moveDist = Math.sqrt(moveVec[0] * moveVec[0] + moveVec[1] * moveVec[1]);
-	
-			if (moveDist >= 1) {
-				grabbedOnTitlebar = false;
-				global.display.end_grab_op(global.get_current_time());
-
-				restoreWindowSize(window);
-
-				disableTilingOnGrab = false; // to not accidently activate tiling since we ended the grab above (it was fairly rare)
-				global.display.begin_grab_op(
-					window,
-					Meta.GrabOp.MOVING,
-					true, // pointer already grabbed
-					true, // frame action
-					-1, // button
-					0, // modifier
-					global.get_current_time(),
-					mouseX, main.panel.height + 15
-				);
-			}
-			
-		} else {
-			global.display.end_grab_op(global.get_current_time());
-
-			restoreWindowSize(window);
-
-			disableTilingOnGrab = false; // to not accidently activate tiling since we ended the grab above (it was fairly rare)
-			grabStarted = true;
-			global.display.begin_grab_op(
-				window,
-				Meta.GrabOp.MOVING,
-				true, // pointer already grabbed
-				true, // frame action
-				-1, // button
-				0, // modifier
-				global.get_current_time(),
-				mouseX, main.panel.height + 15
-			);
-		}
->>>>>>> 19fc2393
 	}
 
 	let workArea = window.get_work_area_current_monitor();
